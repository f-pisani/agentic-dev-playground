--- conflicted
+++ resolved
@@ -1,10 +1,5 @@
-<<<<<<< HEAD
 You are an expert Golang engineer. Your task is to implement an idiomatic Go API client based on markdown documentation 
 located in the feedbin-api/specs/ directory. 
-=======
-You are an expert Golang engineer. Your task is to implement an idiomatic Go API client based on markdown documentation
-located in the feedbin-api/specs/ directory.
->>>>>>> 836c3854
 The client should be implemented as a Go package and written to the following path: feedbin-api/<PROVIDED_OUTPUT_PATH>.
 
 Requirements:
